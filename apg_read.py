#!/home/nevillep/miniconda3/bin/python
"""A script for extracting raw data from LDEO type APG data loggers."""
# Version 20220315
# by Neville Palmer, GNS Science
# 2018/11/17 Start development

import os
import sys
import argparse
from configparser import ConfigParser
import re
import datetime as dt
import numpy as np
import matplotlib.pyplot as plt
import scipy.signal as sig
import scipy.stats as stat
import obspy
from numexpr import evaluate


def main():
    """The first function run when this script is run directly."""

    # Dictionary of flags for turning on/off trouble shooting outputs.
    # Assign False or '' to disable.
    trbl_sht = {
        # Save raw data as a text file of binary 1s & 0s. (Very slow)
        "binary_out": False,
        # Save raw data as a text file of hexadecimal values. (Very slow)
        "hex_out": False,
        # Save raw records to file as integers without tick rollover removed.
        "raw_rlovr": False,
        # Save raw records to file as integers with tick rollover removed.
        "raw_no_rlovr": False,
        # Save time sync records to file as integers with tick rollover remved.
        "raw_sync": False,
        # Write a summary file showing syncronised tic counts and exit.
        "tic_sync": False,
    }

    # Default values and choices for reading params from command line.
    apg_ini = "./ParosAPG.ini"
    logger_ini = "./APGlogger.ini"
    logger_versions = ["CSAC2013", "Seascan2018"]
    clk_start = "2000-01-01_00:00:00"  # 'YYYY-MM-DD_hh:mm:ss'
    bin_delta_ms = 0
    out_filename = ""
    mseed_path = ""
    tmptr_smth_fctr = 1
    decmt_intvl = 0

    # Other constants.
    # Pressure conversion factor from PSIA to Pascal.
    press_conv_fctr = 6.894757293168e3

    # Read in parameters from command line
    helpdesc = (
        "Reads a raw APG data file and outputs decimated pressure data."
        "Two .ini files are required which must contain configuration values "
        "for the specific Paroscientific pressure transducer and the correct "
        "version of APG logger board used."
    )
    parser = argparse.ArgumentParser(description=helpdesc)
    parser.add_argument(
        "-i",
        "--infile",
        help="Full path and filename of raw APG input file.",
        required=True,
    )
    parser.add_argument(
        "-a",
        "--apgini",
        help="Full path and filename for Paros APG "
        f'configuration settings. Default: "{apg_ini}"',
        default=apg_ini,
    )
    parser.add_argument(
        "-s",
        "--snapg",
        help="Serial number of the Paroscientific APG used. "
        "This must correspond to the serial number of an "
        "entry in the apgini file.",
        required=True,
    )
    parser.add_argument(
        "-l",
        "--loggerini",
        help=f"Full path and filename for the APG logger "
        f"board configuration settings. "
        f'Default: "{logger_ini}"',
        default=logger_ini,
    )
    parser.add_argument(
        "-v",
        "--version",
        help="Specify the version/firmware of the APG logger " "board used.",
        choices=logger_versions,
        required=True,
    )
    parser.add_argument(
        "-d",
        "--decimate",
        help=f"Required sample interval in seconds for "
        f"pressure decimation. Zero for no decimation. "
        f"Value must equal a single digit integer of seconds "
        f"or minutes or a multiple of 5 or 10."
        f'Default: "{decmt_intvl}"',
        type=int,
        default=decmt_intvl,
    )
    parser.add_argument(
        "-t",
        "--tempsmth",
        help=f"Temperature smoothing factor (must be an odd "
        f"integer). 5001 gives sensible smoothing. 50001 "
        f"gives better smoothing for Seascan logger but is "
        f'slow. Default: "{tmptr_smth_fctr}"',
        type=int,
        default=tmptr_smth_fctr,
    )
    parser.add_argument(
        "-c",
        "--clkstart",
        help=f"Precise date and time when the logger clock "
        f'was started. Format: "YYYY-MM-DDThh:mm:ss" '
        f'Default: "{clk_start}"',
        default=clk_start,
    )
    parser.add_argument(
        "-b",
        "--beginwndw",
        help="Date and time to begin data extraction. "
        "Assumes beginning of file if omitted. "
        'Format: "YYYY-MM-DDThh:mm:ss.s"',
    )
    parser.add_argument(
        "-e",
        "--endwndw",
        help="Date and time to end data extraction. Assumes "
        "end of file if omitted. "
        'Format: "YYYY-MM-DDThh:mm:ss.s"',
    )
    parser.add_argument(
        "-B",
        "--bininterval",
        help="The Bin Interval defines the period of data "
        "that will be processed at each iteration. Each bin "
        "period processed will be appended to the output CSV "
        "file if specified. If specified, multiple MiniSEED "
        "files will be created, one for each Bin extracted."
        'Format: "##[DHM]" where ## is an integer and '
        "character D, H or M indicates Days, Hours or "
        "Minutes.",
    )
    parser.add_argument(
        "-g",
        "--gpssynctime",
        help="Precise date and time from GPS clock for "
        "syncronising end time. No clock drift adjustment is "
        'made if omitted. Format: "YYYY-DDD_hh:mm:ss"',
    )
    parser.add_argument(
        "-y",
        "--synctickcount",
        help="The hexidecimal tick count that corresponds to "
        "GPSSYNCTIME. If GPSSYNCTIME is specified and "
        "SYNCTICKCOUNT is omitted, then it is assumed that an "
        "artificial frequency was inserted precisely "
        "at GPSSYNCTIME. This parameter is ignored if "
        'GPSSYNCTIME is omitted. Format: "0xHHHHHHHHHH"',
        type=lambda x: int(x, 0),
    )
    parser.add_argument(
        "-n",
        "--station",
        help="Station name to be used in MiniSEED file header. Max 5 characters.",
        default="",
    )
    parser.add_argument(
        "-o",
        "--outfile",
        help="Full path and filename for output file. No file "
        "will be generated if not specified.",
        default=out_filename,
    )
    parser.add_argument(
        "-m",
        "--mseedpath",
        help="Full path of location to save MiniSEED file(s). "
        "No file(s) will be generated if not specified.",
        default=mseed_path,
    )
    parser.add_argument(
        "-f",
        "--fmttime",
        help="Specify the format to be used for presenting "
        "time in outputs and plots, to be displayed as either "
        "(s)econds or (d)ate-time.",
        choices=["s", "d"],
        default="s",
    )
    parser.add_argument(
        "-p",
        "--plot",
        help="Generate and display a timeline plot. Either "
        "display only the (f)inal smoothed/decimated result "
        "or additionally dispaly the (r)aw data in the "
        "background or (n)ot generate any plot at all. "
        "Also specify whether to (s)ave as a file, (d)isplay to "
        "the screen or output as (b)oth.",
        choices=["n", "fs", "fd", "fb", "rs", "rd", "rb"],
        default="n",
    )
    parser.add_argument(
        "--medfilt",
        help="Apply a median filter to despike pressure data "
        "using the window size specified. "
        "The window size must be a positive odd integer.",
        type=int,
        default=0,
    )
<<<<<<< HEAD
    parser.add_argument(
        "--meddiff",
        help="Apply a binned median to pressure data and remove"
        "any data points that are greater than the difference specified from the"
        "median values. The difference must be a positive integer.",
        type=int,
        default=0,
    )
=======
>>>>>>> 6bb63050
    args = parser.parse_args()

    # Translate argparse parameters (except for window times).
    apg_filename = os.path.normpath(args.infile)
    apg_ini = os.path.normpath(args.apgini)
    apg_sn = args.snapg.strip()
    logger_ini = os.path.normpath(args.loggerini)
    logger_version = args.version.strip()
    decmt_intvl = args.decimate
    tmptr_smth_fctr = args.tempsmth
    medfilt_wndw = args.medfilt
<<<<<<< HEAD
    med_diff = args.meddiff
=======
>>>>>>> 6bb63050
    clk_start = re.sub("[-: _/tT]", "_", args.clkstart)
    clk_start_dt = dt.datetime.strptime(clk_start, "%Y_%m_%d_%H_%M_%S")
    clk_start_dt = pydt_to_dt64(clk_start_dt)
    print("=" * 80)
    print("STATS OF RAW FILE:")
    print(f"Time of first sample = {clk_start_dt}")
    if args.bininterval:
        bin_int = args.bininterval.strip().upper()
        if bin_int[-1] == "D":
            bin_delta = np.timedelta64(int(bin_int[0:-1]), "D")
        elif bin_int[-1] == "H":
            bin_delta = np.timedelta64(int(bin_int[0:-1]), "H")
        elif bin_int[-1] == "M":
            bin_delta = np.timedelta64(int(bin_int[0:-1]), "M")
        else:
            sys.exit(f'"{bin_int}" is not a valid format for -bininterval.')
        bin_delta_ms = delta64_to_ms(bin_delta)

    if args.gpssynctime:
        gpssynctime = re.sub("[-: _/tT]", "_", args.gpssynctime)
        gpssync_dt = dt.datetime.strptime(gpssynctime, "%Y_%j_%H_%M_%S")
        gpssync_dt = pydt_to_dt64(gpssync_dt)
    sync_tick_count = args.synctickcount
    stn_name = args.station.strip()
    if args.outfile:
        out_filename = os.path.normpath(args.outfile)
    if args.mseedpath:
        if not args.station:
            sys.exit(
                "A station name must be specified using parameter --station "
                "when genrating a MiniSEED file."
            )
        mseed_path = os.path.normpath(args.mseedpath)
    time_format = args.fmttime.strip()
    plot_flag = args.plot.strip()[:1]
    plotout_flag = args.plot.strip()[1:]

    # Read Paros transducer coefficients into a dict of lists from ini file.
    paros_coefs = ("U", "Y", "C", "D", "T")
    paros_cfg = ConfigParser()
    paros_cfg.read(apg_ini)
    paros = {}
    for coef in paros_coefs:
        paros[coef] = paros_cfg.get(apg_sn, coef).split(",")
        paros[coef] = [float(x) for x in paros[coef][::-1]]
    paros["Y"].append(0.0)

    # Read APG logger configuration parameters from ini file.
    logger_cfg = ConfigParser()
    logger_cfg.read(logger_ini)
    logger = {}
    logger["head_len"] = logger_cfg.getint(logger_version, "head_len")
    logger["rec_len"] = logger_cfg.getint(logger_version, "rec_len")
    logger["smpls_per_rec"] = logger_cfg.getint(logger_version, "smpls_per_rec")
    logger["sample_epoch"] = logger_cfg.getint(logger_version, "epoch")
    logger["record_epoch"] = logger["sample_epoch"] * logger["smpls_per_rec"]
    logger["clock_freq"] = logger_cfg.getint(logger_version, "clock_freq")
    logger["TP_fctr"] = evaluate(logger_cfg.get(logger_version, "TP_fctr")).item()
    logger["TP_cnst"] = logger_cfg.getfloat(logger_version, "TP_cnst")
    logger["PP_fctr"] = evaluate(logger_cfg.get(logger_version, "PP_fctr")).item()
    logger["PP_cnst"] = logger_cfg.getfloat(logger_version, "PP_cnst")
    logger["timing"] = logger_cfg.get(logger_version, "timing")

    logger["rec_fmt"] = logger_cfg.get(logger_version, "rec_fmt").split(",")
    logger["rec_fmt"] = tuple([int(x) for x in logger["rec_fmt"]])
    fmt_field = {}
    fmt_field["tic"] = logger_cfg.getint(logger_version, "tic_field")
    fmt_field["tptr"] = logger_cfg.getint(logger_version, "temperature_field")
    fmt_field["pcore"] = logger_cfg.getint(logger_version, "pcore_field")
    fmt_field["pn"] = logger_cfg.getint(logger_version, "pn_field")
    if abs(fmt_field["pcore"] - fmt_field["pn"] + 1) != logger["smpls_per_rec"]:
        sys.exit(
            f"The number of samples per record "
            f"({logger['smpls_per_rec'] }) for logger {logger_version}, "
            f"does not match the number of Pcore and Pn fields in the "
            f"record format (Pcore through Pn inclusive = "
            f"{fmt_field['pcore']-fmt_field['pn']+1}), "
            f"as provided in file {logger_ini}."
        )
    rec_fmt_bits = int(sum(map(abs, logger["rec_fmt"])))
    if rec_fmt_bits != (logger["rec_len"] * 8):
        sys.exit(
            f"The total number of bits ({rec_fmt_bits}) given by the "
            f"record format {logger['rec_fmt'] } "
            f"does not equal the record length ({logger['rec_len'] } "
            f"bytes x 8), as provided in the file {logger_ini}."
        )
    logger["fmt_field"] = fmt_field
    logger["tic_bit_len"] = logger["rec_fmt"][fmt_field["tic"]]

    # Calculate duration and end time of raw file.
    try:
        fsize = os.path.getsize(apg_filename)  # file size in bytes
    except FileNotFoundError:
        sys.exit(f'Raw APG file "{apg_filename}" does not exist.')
    print(f"Filesize = {fsize} bytes")
    nrecs = int((fsize - logger["head_len"]) / logger["rec_len"]) - 1
    print(f"Number of records = {nrecs:d}")
    file_duration_ms = nrecs * logger["record_epoch"]
    file_duration_secs = file_duration_ms / 1000
    file_duration_days = file_duration_secs / 3600 / 24
    print(f"File duration = {file_duration_days} days")
    clk_end_dt = clk_start_dt + np.timedelta64(file_duration_ms, "ms")
    print(f"Time of last sample = {clk_end_dt}")
    print("=" * 80)
    print("STATS OF DATA WINDOW TO BE EXTRACTED:")

    if args.beginwndw is None:
        wndw_begin_dt = clk_start_dt
    else:
        wndw_begin = re.sub("[-: _/tT]", "_", args.beginwndw)
        wndw_begin_dt = dt.datetime.strptime(wndw_begin, "%Y_%m_%d_%H_%M_%S.%f")
        wndw_begin_dt = pydt_to_dt64(wndw_begin_dt)
    if args.endwndw is None:
        wndw_end_dt = clk_end_dt
    else:
        wndw_end = re.sub("[-: _/tT]", "_", args.endwndw)
        wndw_end_dt = dt.datetime.strptime(wndw_end, "%Y_%m_%d_%H_%M_%S.%f")
        wndw_end_dt = pydt_to_dt64(wndw_end_dt)
    print(f"Window beginning: {wndw_begin_dt}")
    wndw_len = wndw_end_dt - wndw_begin_dt
    wndw_len_ms = delta64_to_ms(wndw_len)
    wndw_len_days = wndw_len_ms / (24 * 3600000)
    print(f"Window length (days): {wndw_len_days}")

    # Clock drift
    if args.gpssynctime is not None:
        drift = clockdrift(
            apg_filename, logger, clk_start_dt, gpssync_dt, sync_tick_count, trbl_sht
        )
        print(
            f"Clock drift at end of recording (millisecs): {drift}\n"
            f"   (logged time - actual GPS time)"
        )
    else:
        drift = 0
        gpssync_dt = clk_end_dt

    print(
        f"NOTE: All times given above are Nominal. \n"
        f'"Nominal" times are calculated by counting the number '
        f"of sample epochs multiplied by the sample period "
        f'({logger["sample_epoch"]} secs).\n'
        f'"Actual" times are the actual recorded tick count values '
        f"before any adjustment for clock drift.\n"
        f"For some APG loggers, Nominal and Actual times correspond "
        f"precisely, some do not. Generally CSAC loggers do and Seacan "
        f"loggers do not.\n"
        f"If a difference is noted below, the nominal epochs are not "
        f"precise and the tick count values have been used for precise "
        f"timing.\n"
        f"All subsequent output times are base on Actual times, plus "
        f"correction for clock drift, where this is provided.\n"
    )

    print("=" * 80)
    print("STATS FOR EACH TIME BIN:")

    # Loop to extract data in time bins
    if out_filename:
        # Create empty file, overwrite if exists.
        open(out_filename, "w", encoding="utf8").close()
    wndw_beg_unix_ms = dt64_to_ms(wndw_begin_dt)
    wndw_end_unix_ms = dt64_to_ms(wndw_end_dt)
    bin_beg_ms = wndw_beg_unix_ms
    if bin_delta_ms == 0:
        bin_end_ms = wndw_end_unix_ms
    else:
        bin_end_ms = bin_beg_ms - (bin_beg_ms % bin_delta_ms) + bin_delta_ms
    while bin_beg_ms < wndw_end_unix_ms:
        if bin_end_ms > wndw_end_unix_ms:
            bin_end_ms = wndw_end_unix_ms
        bin_begin_dt = ms_to_dt64(bin_beg_ms)
        bin_end_dt = ms_to_dt64(bin_end_ms)
        print("-" * 80)
        print(f"Processing time bin: start: {bin_begin_dt} | end: {bin_end_dt}")

        generate_results(
            logger,
            paros,
            stn_name,
            fmt_field,
            clk_start_dt,
            bin_begin_dt,
            bin_end_dt,
            file_duration_ms,
            gpssync_dt,
            drift,
            press_conv_fctr,
            apg_filename,
            decmt_intvl,
            tmptr_smth_fctr,
            medfilt_wndw,
<<<<<<< HEAD
            med_diff,
=======
>>>>>>> 6bb63050
            time_format,
            plot_flag,
            plotout_flag,
            out_filename,
            mseed_path,
            trbl_sht,
        )

        bin_beg_ms = bin_end_ms
        bin_end_ms = bin_beg_ms + bin_delta_ms


###############################################################################
def generate_results(
    logger,
    paros,
    stn_name,
    fmt_field,
    clk_start_dt,
    bin_begin_dt,
    bin_end_dt,
    file_duration_ms,
    gpssync_dt,
    drift,
    press_conv_fctr,
    apg_filename,
    decmt_intvl,
    tmptr_smth_fctr,
    medfilt_wndw,
<<<<<<< HEAD
    med_diff,
=======
>>>>>>> 6bb63050
    time_format,
    plot_flag,
    plotout_flag,
    out_filename,
    mseed_path,
    trbl_sht,
):
    """This is the primary function used to extract and output results."""
    # Calculate window for extracting data.
    bin_padding = 600000  # milliseconds

    bin_begin_ms = delta64_to_ms(bin_begin_dt - clk_start_dt)
    bin_len_ms = delta64_to_ms(bin_end_dt - bin_begin_dt)
    bin_end_ms = bin_begin_ms + bin_len_ms

    # Make sure the requested times don't fall outside available records.
    if (bin_begin_ms - bin_padding) < 0:
        padded_bin_begin_ms = 0
    else:
        padded_bin_begin_ms = bin_begin_ms - bin_padding

    padded_bin_len_ms = bin_end_ms - padded_bin_begin_ms + bin_padding
    avail_bin_len_ms = file_duration_ms - bin_begin_ms
    if (avail_bin_len_ms - padded_bin_len_ms) <= 0:
        padded_bin_len_ms = padded_bin_len_ms - bin_padding

    rec_begin = int(padded_bin_begin_ms / logger["record_epoch"])
    nrecs_want = int(padded_bin_len_ms / logger["record_epoch"]) + 1

    # Extract records from APG file for the time window specified.
    print("Extracting raw records:\n", end="")

    records = extractrecords(
        apg_filename, logger, nrecs_want, rec_begin, trbl_sht, clk_start_dt
    )

    # Save raw records to file as integers with tick rollover removed.
    if trbl_sht["raw_no_rlovr"]:
        np.savetxt(
            "raw_records_no-rollover.txt", records, fmt="%d", header="", comments=""
        )

    # Assign names to column numbers of raw data array.
    # Note that raw data array columns are reverse order to raw binary.
    last_field = len(logger["rec_fmt"]) - 1
    pcore_col = last_field - fmt_field["pcore"]
    pn_col = last_field - fmt_field["pn"]
    tptr_col = last_field - fmt_field["tptr"]

    # Create an array for each raw observable (pressure, temperature, ticks)
    if pn_col > pcore_col:
        press_raw = records[:, pcore_col : pn_col + 1]
    else:
        press_raw = records[:, pcore_col : pn_col - 1 : -1]
    press_raw = np.cumsum(press_raw, axis=1)
    press_raw = press_raw.reshape((nrecs_want * logger["smpls_per_rec"]))
    temp_raw = records[:, tptr_col]
    ticks = records[:, last_field - fmt_field["tic"]]  # ticks are millisecs

    actual_end_tick = ticks[-1]
    actual_begin_tick = ticks[0]
    nominal_begin_tick = rec_begin * logger["record_epoch"]
    nominal_end_tick = (rec_begin + nrecs_want - 1) * logger["record_epoch"]
    # print(f'Actual beginning tick:  {actual_begin_tick}')
    # print(f'Nominal beginning tick: {nominal_begin_tick}')
    # print(f'Actual end tick:        {actual_end_tick}')
    # print(f'Nominal end tick:       {nominal_end_tick}')

    nom_ticks_t = np.linspace(
        nominal_begin_tick, nominal_end_tick, num=nrecs_want, endpoint=True
    ).astype("int64")
    nom_ticks_p = np.linspace(
        nominal_begin_tick,
        nominal_end_tick + logger["record_epoch"],
        num=nrecs_want * logger["smpls_per_rec"],
        endpoint=False,
    ).astype("int64")

    # Write a summary file showing syncronised tic counts and exit.
    if trbl_sht["tic_sync"]:
        time_diff = ticks - nom_ticks_t
        ticks = np.column_stack((ticks, nom_ticks_t, time_diff))
        summary_ticks = [ticks[0]]
        for i in range(1, len(time_diff)):
            if time_diff[i] != time_diff[i - 1]:
                summary_ticks.append(ticks[i])
        np.savetxt(
            "summary_ticks.txt",
            summary_ticks,
            fmt="%d",
            header="actual,nominal,difference",
            comments="",
        )
        np.savetxt(
            "ticks.txt",
            ticks,
            fmt="%d",
            header="actual,nominal,difference",
            comments="",
        )
        sys.exit()

    # If the nominal tick count and actual recorded tick count are not
    # precisely aligned then use linear interpolation to generate a precisely
    # periodic record of raw temperature and pressure values.
    if actual_begin_tick == nominal_begin_tick and actual_end_tick == nominal_end_tick:
        millisecs_t = nom_ticks_t
        millisecs_p = nom_ticks_p
    else:
        beg_diff = nominal_begin_tick - actual_begin_tick
        if beg_diff < 0:
            dirn = "behind"
        else:
            dirn = "ahead"
        print(
            f"Nominal time at start of window is {abs(beg_diff)/1000} "
            f"seconds {dirn} Actual recorded time ticks.",
            flush=True,
        )
        end_diff = nominal_end_tick - actual_end_tick
        if end_diff < 0:
            dirn = "behind"
        else:
            dirn = "ahead"
        print(
            f"Nominal time at end of window is {abs(end_diff)/1000} "
            f"seconds {dirn} Actual recorded time ticks.",
            flush=True,
        )

        # Determine first tick count to achieve fixed period epochs.
        final_begin_tick = actual_begin_tick + (
            logger["record_epoch"] - actual_begin_tick % logger["record_epoch"]
        )
        # Determine final tick count to achieve fixed period epochs.
        final_end_tick = actual_end_tick - (actual_end_tick % logger["record_epoch"])
        epoch_count = (
            int((final_end_tick - final_begin_tick) / logger["record_epoch"]) + 1
        )
        millisecs_t = np.linspace(
            final_begin_tick, final_end_tick, num=epoch_count, endpoint=True
        ).astype("int64")
        millisecs_p = np.linspace(
            final_begin_tick,
            final_end_tick + logger["record_epoch"],
            num=epoch_count * logger["smpls_per_rec"],
            endpoint=False,
        ).astype("int64")
        ticks_ext = np.append(ticks, ticks[-1] + logger["record_epoch"])
        nom_ticks_t = np.append(nom_ticks_t, nom_ticks_t[-1] + logger["record_epoch"])

        ticks_p = np.interp(nom_ticks_p, nom_ticks_t, ticks_ext)

        # Interpolate to generate fixed period observation epochs.
        temp_raw = np.interp(millisecs_t, ticks, temp_raw)
        press_raw = np.interp(millisecs_p, ticks_p, press_raw)

    # Apply clock drift to time values
    # Clock drift is fixed at the mid-point of the period of extracted data
    # and any change is assumed to be insignificant over that period.
    millisecs_logged = delta64_to_ms(gpssync_dt - clk_start_dt)
    drift_beg = drift * (millisecs_t[0] / millisecs_logged)
    drift_end = drift * (millisecs_t[-1] / millisecs_logged)
    # print(f'Clock drift at beginning of extracted block: {drift_beg} ms.')
    # print(f'Clock drift at end of extracted block:       {drift_end} ms.')
    drift_applied = (drift_beg + drift_end) / 2
    # Round the drift to be applied to the  nearest whole sample epoch.
    drift_applied = int(
        logger["sample_epoch"] * round(drift_applied / logger["sample_epoch"], 0)
    )
    print(
        f"Clock drift applied to the extracted block:  {drift_applied} ms.",
        flush=True,
    )
    # Apply closk drift to time records.
    millisecs_p = millisecs_p - drift_applied
    millisecs_t = millisecs_t - drift_applied

    # Temperature period (usec)
    TP = (temp_raw / (logger["TP_fctr"]) + logger["TP_cnst"]) / (logger["clock_freq"])
    # Uncomment one of the lines below to hold temperature fixed
    # TP.fill(5.8224) #Fixed temp for 140344
    # TP.fill(5.7900) #Fixed temp for 140346
    # TP.fill(5.7875) #Fixed temp of +3.06°C for 140339
    # TP.fill(5.753) #Fixed temp of +2.27°C for 140338
    # TP.fill(5.8475) #Fixed temp of +2.55°C for 136309

    # Pressure period (usec)
    PP = (press_raw / (logger["PP_fctr"]) + logger["PP_cnst"]) / (logger["clock_freq"])

    # Apply smoothing filter to temperature before calculating pressure.
    # This eliminates significant noise from the pressure values.
    if tmptr_smth_fctr >= 5:
        print("Applying temperature smoothing filter.", flush=True)
        TP_raw = TP
        TP = sig.savgol_filter(TP, tmptr_smth_fctr, 3, axis=0, mode="mirror")
        Uv_raw = TP_raw - paros["U"][0]
        temperature_raw = np.polyval(paros["Y"], Uv_raw)

    # Calculate temperature array
    print("Calculating temperatures and pressures.", flush=True)
    Uv = TP - paros["U"][0]
    # Upsample temperatures to match frequency of pressure samples by
    #  linear interpolation.
    Uv_expnd = np.interp(millisecs_p, millisecs_t, Uv)
    temperature_upsmpld = np.polyval(paros["Y"], Uv_expnd)

    # Calculate pressure array
    Cv = np.polyval(paros["C"], Uv_expnd)
    Dv = np.polyval(paros["D"], Uv_expnd)
    T0 = np.polyval(paros["T"], Uv_expnd)

    facts = 1 - (T0**2) / (PP**2)
    pressure = Cv * facts * (1 - Dv * facts)  # pressure in PSIA
    pressure = pressure * press_conv_fctr  # Convert pressure units

<<<<<<< HEAD
    if med_diff:
        # Experimental spike/noise removal
        # Generate rough smoothing  filter by binning data and taking median of each
        # bin, then interpolate back to size of full pressure dataset.
        # Take difference of rough filter and raw pressure values. Where difference
        # is greater than specified amount delete value and corresponding time stamp.
        # Replace deleted data points with interpolated values.
        bin_size = 10_000  # records
        bins = int((millisecs_p.max() - millisecs_p.min()) / bin_size)
        binned_press, bin_edges, _ = stat.binned_statistic(
            millisecs_p, pressure, "median", bins
        )
        bin_centers = (bin_edges[1:] + bin_edges[:-1]) / 2
        pressure_medsmth = np.interp(millisecs_p, bin_centers, binned_press)
        difference = np.abs(pressure - pressure_medsmth)
        mask = np.where(difference > med_diff)
        pressure_del = np.delete(pressure, mask)
        millisecs_del = np.delete(millisecs_p, mask)
        pressure = np.interp(millisecs_p, millisecs_del, pressure_del)

    # Apply a median filter to further remove spikes from pressure data.
=======
    # Apply a median filter to remove spikes from pressure data.
>>>>>>> 6bb63050
    if medfilt_wndw:
        print(
            f"Applying Median Filter with a window of {medfilt_wndw} " f"samples.",
            flush=True,
        )
        pressure = sig.medfilt(pressure, medfilt_wndw)

    # Decimate results
    # To produce sensible decimation results when ftype='iir',
    #    ensure n=5 and iterate using downsampling factor (q) <= 13.
    pressure_dcmtd = []
    if decmt_intvl > 0:
        print(
            f"Decimating results to {decmt_intvl} second epochs by "
            f"iteration, using factors;",
            end="",
            flush=True,
        )
        pressure_dcmtd = pressure
        temperature_dcmtd = temperature_upsmpld
        millisecs_dcmtd = millisecs_p
        # Ensure first record in data arrays starts at a whole multiple of the
        # decimation factor.
        actual_first_tick = millisecs_dcmtd[1]
        actual_last_tick = millisecs_dcmtd[-1]
        intvl_ms = decmt_intvl * 1000
        dcmtd_first_tick = actual_first_tick + intvl_ms - actual_first_tick % intvl_ms
        dcmtd_last_tick = actual_last_tick - (actual_last_tick % intvl_ms)
        mask = np.logical_and(
            millisecs_dcmtd >= dcmtd_first_tick, millisecs_dcmtd <= dcmtd_last_tick
        )
        millisecs_dcmtd = millisecs_dcmtd[mask]
        pressure_dcmtd = pressure_dcmtd[mask]
        temperature_dcmtd = temperature_dcmtd[mask]

        # First decimate to whole seconds
        sample_freq = int(1000 / logger["sample_epoch"])
        decmt_intvl_pre = sample_freq
        first = True
        while decmt_intvl_pre > 1:
            if decmt_intvl_pre % 5 == 0:
                decmt_fctr = 5
            else:
                decmt_fctr = decmt_intvl_pre
            if not first:
                print(" :", end="")
            first = False
            print(f" {decmt_fctr}", end="", flush=True)
            pressure_dcmtd = sig.decimate(pressure_dcmtd, decmt_fctr, n=5, ftype="iir")
            temperature_dcmtd = sig.decimate(
                temperature_dcmtd, decmt_fctr, n=5, ftype="iir"
            )
            millisecs_dcmtd = millisecs_dcmtd[::decmt_fctr]
            decmt_intvl_pre = decmt_intvl_pre // decmt_fctr
        # Now decimate to number of whole seconds requested
        while decmt_intvl > 1:
            if decmt_intvl % 10 == 0:
                decmt_fctr = 10
            elif decmt_intvl % 6 == 0:
                decmt_fctr = 6
            elif decmt_intvl % 5 == 0:
                decmt_fctr = 5
            elif decmt_intvl < 10 and decmt_intvl % 1 == 0:
                decmt_fctr = decmt_intvl
            else:
                sys.exit(
                    "\nDecimation failed! The interval specified must be "
                    "a single digit number of minutes or seconds, or be "
                    "divisible by 5 or 10."
                )
            print(f": {decmt_fctr}", end="", flush=True)
            pressure_dcmtd = sig.decimate(pressure_dcmtd, decmt_fctr, n=5, ftype="iir")
            temperature_dcmtd = sig.decimate(
                temperature_dcmtd, decmt_fctr, n=5, ftype="iir"
            )
            millisecs_dcmtd = millisecs_dcmtd[::decmt_fctr]
            decmt_intvl = decmt_intvl // decmt_fctr
        print()

    if len(pressure_dcmtd) != 0:
        time = millisecs_dcmtd
        pressure_out = pressure_dcmtd
        temperature_out = temperature_dcmtd
    else:
        time = millisecs_p
        pressure_out = pressure
        temperature_out = temperature_upsmpld

    # Trim results to the originally specified time bin.
    bin_end_ms = bin_begin_ms + bin_len_ms
    mask = np.logical_and(time >= bin_begin_ms, time < bin_end_ms)
    time = time[mask]
    pressure_out = pressure_out[mask]
    temperature_out = temperature_out[mask]

    # Convert timestamp from seconds to datetime if specified.
    if time_format == "d":
        print("Calculating a timestamp array from the milliseconds array.", flush=True)
        time = (clk_start_dt + ms_to_delta64(time)).astype("datetime64[ms]")
        xlabel = "Date-Time"
    else:
        time = time / 1000
        xlabel = "Seconds"

    # Save results to CSV file
    if out_filename:
        print(f'Appending results to file "{out_filename}".')
        if time_format == "d":
            time = time.astype("datetime64[ms]")
        content = zip(time, pressure_out, temperature_out)
        with open(out_filename, "a", newline="", encoding="utf8") as csvfile:
            for row in content:
                csvfile.write(f"{row[0]},{row[1]:14.3f},{row[2]:10.6f}\n")

    # Save results to MiniSEED file
    if mseed_path:
        # Trim results to the originally specified time bin.
        bin_end_ms = bin_begin_ms + bin_len_ms
        mask = np.logical_and(millisecs_p >= bin_begin_ms, millisecs_p < bin_end_ms)
        pressure_mseed = pressure[mask]
        temperature_mseed = temperature_upsmpld[mask]
        bin_begin = dt64_to_pydt(bin_begin_dt)
        stats = {
            "network": "",
            "station": stn_name,
            "location": "",
            "sampling_rate": 1000 / logger["sample_epoch"],
            "starttime": bin_begin,
            "mseed": {"dataquality": "R"},
        }
        stats_p = stats.copy()
        stats_p["channel"] = "HDH"
        stats_t = stats.copy()
        stats_t["channel"] = "HKO"

        trace_p = obspy.Trace(data=pressure_mseed, header=stats_p)
        trace_t = obspy.Trace(data=temperature_mseed, header=stats_t)
        st = obspy.Stream(traces=[trace_p, trace_t])

        dt_text = bin_begin.strftime("%Y%m%d-%H%M")
        mseed_filename = f"{dt_text}_{stn_name}.mseed"
        mseed_filename = os.path.join(mseed_path, mseed_filename)
        print(f'Writing results to MiniSEED file "{mseed_filename}".')
        st.write(mseed_filename, format="MSEED")

        # Uncomment line below to see MiniSEED plot output.
        # stream.plot()

    # Generate and output a plot
    if plot_flag != "n":
        # Set min-max values for plot Y-axes
        print("Generating plot.", flush=True)
        p_min = np.min(pressure_out)
        p_max = np.max(pressure_out)
        p_range = p_max - p_min
        if p_range == 0:
            intvl = 10
        else:
            int_log = int(np.log10(p_range))
            if 10**int_log / p_range >= 0.5:
                intvl = 10**int_log / 10
            elif 10**int_log / p_range >= 0.2:
                intvl = 10**int_log / 5
            elif 10**int_log / p_range >= 0.1:
                intvl = 10**int_log / 2
            else:
                intvl = 10**int_log
        p_min = p_min - p_min % intvl - intvl
        p_max = p_max - p_max % intvl + 2 * intvl

        t_min = np.min(temperature_out)
        t_max = np.max(temperature_out)
        t_range = t_max - t_min
        if t_range == 0:
            intvl = 0.1
        else:
            int_log = int(np.log10(t_range))
            if 10**int_log / t_range >= 0.5:
                intvl = 10**int_log / 10
            elif 10**int_log / t_range >= 0.2:
                intvl = 10**int_log / 5
            elif 10**int_log / t_range >= 0.1:
                intvl = 10**int_log / 2
            else:
                intvl = 10**int_log
        t_min = t_min - t_min % intvl - intvl
        t_max = t_max - t_max % intvl + 2 * intvl

        # Plot Results
        fig, ax2 = plt.subplots()
        plt.ylim(t_min, t_max)
        ax1 = ax2.twinx()
        plt.ylim(p_min, p_max)

        # Plot raw pressure values if requested
        smthd = tmptr_smth_fctr >= 5
        dcmtd = decmt_intvl != 0
        if dcmtd and plot_flag == "r":
            if time_format == "d":
                time_p = clk_start_dt + ms_to_delta64(millisecs_p)
            else:
                time_p = millisecs_p / 1000
            ax1.plot(
                time_p, pressure, color="pink", marker=".", markersize=1.0, linestyle=""
            )

        # Plot raw temperature values if requested
        if (dcmtd or smthd) and plot_flag == "r":
            if time_format == "d":
                time_t = clk_start_dt + ms_to_delta64(millisecs_t)
            else:
                time_t = millisecs_t / 1000
            ax2.plot(
                time_t,
                temperature_raw,
                color="lightblue",
                marker=".",
                markersize=1.0,
                linestyle="",
            )

        # Plot final pressure values
        color = "red"
        ax1.set_ylabel("Pressure (Pa)", color=color)
        ax1.tick_params(axis="y", labelcolor=color)
        ax1.grid(axis="x")
        ax1.plot(
            time,
            pressure_out,
            color=color,
            marker=".",
            markersize=1.0,
            linestyle="solid",
            linewidth=0.5,
        )
        ax1.set_xlabel(xlabel)

        # Plot final temperature values
        color = "blue"
        ax2.set_ylabel("Temperature (°C)", color=color)
        ax2.tick_params(axis="y", labelcolor=color)
        ax2.plot(
            time,
            temperature_out,
            color=color,
            marker=".",
            markersize=1.0,
            linestyle="solid",
            linewidth=0.5,
        )

        fig.suptitle(f"{apg_filename}\nBegin: {bin_begin_dt}  -  " f"End: {bin_end_dt}")
        fig.tight_layout()
        if time_format == "d":
            # Rotates and aligns the X-axis labels.
            plt.gcf().autofmt_xdate(bottom=0.2, rotation=30, ha="right")
        if plotout_flag in ["s", "b"]:
            basename = os.path.splitext(os.path.basename(apg_filename))[0]
            fig.savefig(f"./{basename}.png", dpi=200)
        if plotout_flag in ["d", "b"]:
            plt.show()
        plt.close(fig)

    return


###########################################################################
def extractrecords(apg_filename, logger, nrecs_want, rec_begin, trbl_sht, clk_start_dt):
    """
    Extracts binary records from a raw APG data logger file.
    """
    if trbl_sht["binary_out"]:
        binary_filename = "raw_binary.txt"
        # Create empty file, overwrite if exists.
        open(binary_filename, "w", encoding="utf8").close()
    if trbl_sht["hex_out"]:
        hex_filename = "raw_hex.txt"
        # Create empty file, overwrite if exists.
        open(hex_filename, "w", encoding="utf8").close()

    with open(apg_filename, "rb") as apgfile:
        begin_byte = logger["head_len"] + rec_begin * logger["rec_len"]
        apgfile.seek(begin_byte, os.SEEK_CUR)
        records = []
        for i in range(0, nrecs_want):
            binary_record = apgfile.read(logger["rec_len"])

            # Print record as a string of Binary values to file.
            if trbl_sht["binary_out"]:
                bin_str = ""
                for ch in binary_record:
                    bin_str += f"{ch:08b}"
                cum_rec_fmt = np.cumsum(list(map(abs, logger["rec_fmt"])))
                bin_str_dlmtd = ""
                for count, char in enumerate(bin_str):
                    if count in cum_rec_fmt:
                        bin_str_dlmtd = bin_str_dlmtd + " "
                    bin_str_dlmtd = bin_str_dlmtd + char
                with open(binary_filename, "a", encoding="utf8") as binfile:
                    binfile.write(f"{bin_str_dlmtd}\n")

            # Write record as a string of Hexadecimal values to file.
            if trbl_sht["hex_out"]:
                hex_str = ""
                for ch in binary_record:
                    hex_str += hex(ch) + " "
                with open(hex_filename, "a", encoding="utf8") as hexfile:
                    hexfile.write(f"{hex_str}\n")

            # Split record into array of ints defined as groups of bits
            # by logger['rec_fmt'] .
            record_int = int.from_bytes(binary_record, byteorder="big", signed=False)
            record = []
            for signed_bit_len in reversed(logger["rec_fmt"]):
                bit_len = int(abs(signed_bit_len))
                # Read right most bit_len bits
                field = record_int & (2**bit_len - 1)
                # Check for sign bit and convert as a 2s-compliment negative.
                if (signed_bit_len < 0) and (field & (2 ** (bit_len - 1))):
                    full_bit_len = bit_len + (bit_len % 8)
                    field = field | ((2**full_bit_len - 1) ^ (2**bit_len - 1))
                    field = field.to_bytes(
                        full_bit_len // 8, byteorder="big", signed=False
                    )
                    field = int.from_bytes(field, byteorder="big", signed=True)
                record.append(field)
                # Shift to right bit_len bits
                record_int = record_int >> (bit_len)

            records.append(record)
            # Print a "." every 10000 records to indicate script is running.
            if i % 10000 == 0:
                print(".", end="", flush=True)
        print()

        records = np.array(records)

        # Save raw records to file as integers without tick rollover removed.
        if trbl_sht["raw_rlovr"]:
            np.savetxt(
                "raw_records_rollover.txt", records, fmt="%d", header="", comments=""
            )

        # Shift the tick count if necessary, so that it relates to the first
        # sample in each record (instead of the last).
        if logger["timing"] == "first":
            first_tic = 0
        elif logger["timing"] == "last":
            first_tic = int((logger["smpls_per_rec"] - 1) * logger["sample_epoch"])
        last_field = len(logger["rec_fmt"]) - 1
        # ticks are equivalent to milliseconds
        ticks = records[:, last_field - logger["fmt_field"]["tic"]] - first_tic

        # Remove tick count rollovers and make actual ticks continuously
        # increasing.
        nominal_begin_tick = rec_begin * logger["record_epoch"]
        # print(f'Tick field length (in bits): {tic_field_len}')
        rollover_period = 2 ** logger["tic_bit_len"]  # in millisec
        # print(f'Rollover length (in millisec/ticks): {rollover_period}')
        # The number of rollovers prior to the beginning of the specified data
        # window.
        nom_rollovers_begin = int(nominal_begin_tick / rollover_period)
        nom_rollover_balance = nominal_begin_tick % rollover_period
        # Does the nominal rollover count of the first record align with the
        # actual count. (Within 1e7 millisec or approx 166 minutes.)
        if abs(ticks[0] - nom_rollover_balance) < 1e7:
            actl_rollovers_begin = nom_rollovers_begin
        elif ticks[0] - nom_rollover_balance > 1e7:
            # This indicates that a nominal rollover should have occurred but
            # the actual rollover hasn't yet.
            actl_rollovers_begin = nom_rollovers_begin - 1
        else:
            # This indicates that a nominal rollover should not have occurred
            # yet but the actual rollover has already.
            actl_rollovers_begin = nom_rollovers_begin + 1

        # {rollovers} contains index of the first record after each rollover.
        rollovers = np.where(ticks[:-1] > ticks[1:])[0] + 1
        # print(f'Index values of rollovers within ticks array: {rollovers}')
        cumtv_rollovers = actl_rollovers_begin
        # print(f'Num cumulative rllovrs at begin of wndw: {cumtv_rollovers}')
        if cumtv_rollovers != 0:
            ticks = ticks + rollover_period * cumtv_rollovers

        for idx, rollover in np.ndenumerate(rollovers):
            if rollover == rollovers[-1]:
                nxt_rollover = nrecs_want
            else:
                nxt_rollover = rollovers[idx[0] + 1]
            # print(rollover, nxt_rollover)
            if (ticks[rollover + 1] - ticks[rollover]) != 0:
                # Two consecutive identical tick counts indicates recording
                # has stopped.
                if nxt_rollover - rollover == 1:
                    # If the tick count does not rollover cleanly two
                    # consecutive tick records indicate a rollover (ie it takes
                    # more than onerecord to reset to zero), then for first
                    # record after the rollover calc as the previous cumulative
                    # tick count plus a std record period.
                    ticks[rollover] = ticks[rollover - 1] + logger["record_epoch"]
                elif (
                    abs(
                        (ticks[rollover + 1] - ticks[rollover - 1])
                        - 2 * logger["record_epoch"]
                    )
                    < 2
                ):
                    # If the record immediately before and after the currently
                    # indicated rollover are within 2ms of the expected time
                    # diff of 2 epochs, then the current single time tick is
                    # corrupt and not an actual rollover.
                    ticks[rollover] = ticks[rollover - 1] + logger["record_epoch"]
                elif (
                    abs(
                        (ticks[rollover] - ticks[rollover - 2])
                        - 2 * logger["record_epoch"]
                    )
                    < 2
                ):
                    # If the currently indicated rollover record and two records
                    # previous are within 2ms of the expected time diff of
                    # 2 epochs, then the previous single time tick is
                    # corrupt and not an actual rollover.
                    ticks[rollover - 1] = ticks[rollover - 2] + logger["record_epoch"]
                else:
                    cumtv_rollovers = cumtv_rollovers + 1
                    ticks[rollover:nrecs_want] = (
                        ticks[rollover:nrecs_want] + rollover_period
                    )
                    rollover_dt = clk_start_dt + np.timedelta64(ticks[rollover], "ms")
                    print(f"A time tick rollover occurred at " f"{rollover_dt}.")
    records[:, last_field - logger["fmt_field"]["tic"]] = ticks

    return records


###############################################################################
def clockdrift(
    apg_filename, logger, clk_start_dt, gpssync_dt, sync_tick_count, trbl_sht
):
    """
    Calculates the clock drift using one of two methods.
    The expected number of tick counts between clk_start_dt and gpssync_dt
    will be calculated. The size of the tick record in logger['tic_bit_len'] is
    used to determine when the tick count 'rolls over' to zero.
    If sync_tick_count is provided, the difference between this and the
    expected value gives the drift in ticks (milliseconds).
    If sync_tick_count is not present, it is assumed that a fixed frequency has
    been injected into the raw data precisely at gpssync_dt. The precise tick
    count when this frequency starts is detected in the data and this value
    is used in place of sync_tick_count.
    """

    millisecs_logged = delta64_to_ms(gpssync_dt - clk_start_dt)

    if sync_tick_count is None:
        # Assign names to column numbers of raw data array.
        # Note that raw data array columns are reverse order to raw binary.
        last_field = len(logger["rec_fmt"]) - 1
        tick_col = last_field - logger["fmt_field"]["tic"]
        pcore_col = last_field - logger["fmt_field"]["pcore"]
        pn_col = last_field - logger["fmt_field"]["pn"]

        # Window for identifying sync_tick_count is +/-5 minutes long.
        sync_wndw_ms = 5 * 60000
        # GPS sync time (gpssync_dt) is mid point of  window for sync.
        wndw_begin_ms = delta64_to_ms(gpssync_dt - clk_start_dt)
        wndw_begin_ms = wndw_begin_ms - sync_wndw_ms
        rec_begin = int(wndw_begin_ms / logger["record_epoch"])
        nrecs_want = int(sync_wndw_ms * 2 / logger["record_epoch"]) + 1

        sync_records = extractrecords(
            apg_filename, logger, nrecs_want, rec_begin, trbl_sht, clk_start_dt
        )

        # Save timesync records to file as integers with tick rollover removed.
        if trbl_sht["raw_sync"]:
            np.savetxt(
                "raw_sync_records.txt", sync_records, fmt="%d", header="", comments=""
            )

        # Identify the start of the record block where the pressure values
        # start changing again (ie This is where frequency injection for time
        # sync occurs).
        # Identify all consecutive row pairs where p_core changes.
        pcore_diff = np.diff(sync_records[:, pcore_col])
        pcore_diff_row = (np.where(pcore_diff != 0)[0]) + 1
        # Select the final instance where p_core starts changing
        # This exculdes any single noise values occuring before actual
        # frequency injection.
        diff_row_increments = np.diff(pcore_diff_row)
        x = np.where(diff_row_increments > 1)[0] + 1
        x = np.insert(x, 0, 0)
        poss_sync_row = pcore_diff_row[x] - 1

        # For each poss_sync_row check:
        #   - immed prev row has all Pn values as zero,
        #      (Indicates two consecutive p_core values to be identical
        #       althoughsurrounding values continue changing)
        #   - immed next row does not have all Pn values as zero.
        #       (Indicates noise value occuring before actual frequency
        #        injection.)
        # It is possible for two consecutive p_core values
        # to be identical although surrounding values continue changing.
        for n in range(np.size(poss_sync_row) - 1, -1, -1):
            sync_row = poss_sync_row[n]
            prev_sync_row = sync_row - 1
            prev_block = sync_records[prev_sync_row, :]
            next_sync_row = sync_row + 1
            next_block = sync_records[next_sync_row, :]

            if pn_col > pcore_col:
                prev_pn = prev_block[pcore_col + 1 : pn_col + 1]
                next_pn = next_block[pcore_col + 1 : pn_col + 1]
            else:
                prev_pn = prev_block[pcore_col - 1 : pn_col - 1 : -1]
                next_pn = next_block[pcore_col - 1 : pn_col - 1 : -1]

            prev_nonzero = np.where(prev_pn != 0)[0]
            next_nonzero = np.where(next_pn != 0)[0]
            if not prev_nonzero.any() and next_nonzero.any():
                sync_row = poss_sync_row[n]
                break

        try:
            sync_block = sync_records[sync_row, :]
        except UnboundLocalError:
            sys.exit(
                f"Unable to determine clock drift.\n"
                f"The raw data in during the period {gpssync_dt} "
                f"+/-{sync_wndw_ms/1000} seconds does not contain "
                f"a frequency injection for syncing to."
            )

        if pn_col > pcore_col:
            pn = sync_block[pcore_col + 1 : pn_col + 1]
        else:
            pn = sync_block[pcore_col - 1 : pn_col - 1 : -1]

        nonzero = np.where(pn != 0)[0]
        if nonzero.any():
            i = logger["smpls_per_rec"] - nonzero.size
        else:
            i = logger["smpls_per_rec"]

        sync_tick_count = sync_block[tick_col] + (i * logger["sample_epoch"])
        sync_tick_count = int(sync_tick_count)

    else:
        # Number of ticks until rollover and restart at zero.
        tick_rollover = 2 ** logger["tic_bit_len"]  # 1 tick = 1 millisecond
        millisecs_logged = millisecs_logged % tick_rollover

    # APG logger clock offset relative to GPS time (positive = APG > GPS)
    clk_drift_at_end = int(sync_tick_count - millisecs_logged)

    return clk_drift_at_end


###############################################################################
# The following are conversions to and from numpy datetime64 & timedelta64
def dt64_to_pydt(dt64):
    """Convert a numpy datetime64 to a py datetime."""
    seconds_since_epoch = dt64_to_ms(dt64) / 1000
    return dt.datetime.utcfromtimestamp(seconds_since_epoch)


def pydt_to_dt64(pydt):
    """Convert a py datetime to a numpy datetime64."""
    return np.datetime64(pydt)


def delta64_to_ms(delta64):
    """Convert a numpy timedelta64 to milliseconds."""
    return int(delta64.astype("timedelta64[ms]").astype("int64"))


def ms_to_delta64(msec):
    """Convert numpy array of milliseconds to timedelta64."""
    return msec.astype("timedelta64[ms]")


def dt64_to_ms(dt64):
    """
    Convert a numpy datetime64 to milliseconds.
    Returns an int64.
    """
    return int(dt64.astype("datetime64[ms]").astype("int64"))


def ms_to_dt64(msec):
    """Convert milliseconds to a numpy datetime64."""
    return np.datetime64(msec, "ms")


###############################################################################
if __name__ == "__main__":
    main()<|MERGE_RESOLUTION|>--- conflicted
+++ resolved
@@ -219,7 +219,6 @@
         type=int,
         default=0,
     )
-<<<<<<< HEAD
     parser.add_argument(
         "--meddiff",
         help="Apply a binned median to pressure data and remove"
@@ -228,8 +227,6 @@
         type=int,
         default=0,
     )
-=======
->>>>>>> 6bb63050
     args = parser.parse_args()
 
     # Translate argparse parameters (except for window times).
@@ -241,10 +238,7 @@
     decmt_intvl = args.decimate
     tmptr_smth_fctr = args.tempsmth
     medfilt_wndw = args.medfilt
-<<<<<<< HEAD
     med_diff = args.meddiff
-=======
->>>>>>> 6bb63050
     clk_start = re.sub("[-: _/tT]", "_", args.clkstart)
     clk_start_dt = dt.datetime.strptime(clk_start, "%Y_%m_%d_%H_%M_%S")
     clk_start_dt = pydt_to_dt64(clk_start_dt)
@@ -438,10 +432,7 @@
             decmt_intvl,
             tmptr_smth_fctr,
             medfilt_wndw,
-<<<<<<< HEAD
             med_diff,
-=======
->>>>>>> 6bb63050
             time_format,
             plot_flag,
             plotout_flag,
@@ -471,10 +462,7 @@
     decmt_intvl,
     tmptr_smth_fctr,
     medfilt_wndw,
-<<<<<<< HEAD
     med_diff,
-=======
->>>>>>> 6bb63050
     time_format,
     plot_flag,
     plotout_flag,
@@ -691,7 +679,6 @@
     pressure = Cv * facts * (1 - Dv * facts)  # pressure in PSIA
     pressure = pressure * press_conv_fctr  # Convert pressure units
 
-<<<<<<< HEAD
     if med_diff:
         # Experimental spike/noise removal
         # Generate rough smoothing  filter by binning data and taking median of each
@@ -713,9 +700,6 @@
         pressure = np.interp(millisecs_p, millisecs_del, pressure_del)
 
     # Apply a median filter to further remove spikes from pressure data.
-=======
-    # Apply a median filter to remove spikes from pressure data.
->>>>>>> 6bb63050
     if medfilt_wndw:
         print(
             f"Applying Median Filter with a window of {medfilt_wndw} " f"samples.",
