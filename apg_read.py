--- conflicted
+++ resolved
@@ -707,10 +707,7 @@
         x = np.where(diff_row_increments>1)[0]+1
         x = np.insert(x,0,0)
         poss_sync_row = pcore_diff_row[x]-1
-<<<<<<< HEAD
-=======
         print("poss_sync_row: ",poss_sync_row)
->>>>>>> f650571a
 
         # For each poss_sync_row check:
         #   - immed prev row has all Pn values as zero,
